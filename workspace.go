--- conflicted
+++ resolved
@@ -59,11 +59,8 @@
 	TerraformVersion     string                `jsonapi:"attr,terraform-version"`
 	VCSRepo              *VCSRepo              `jsonapi:"attr,vcs-repo"`
 	WorkingDirectory     string                `jsonapi:"attr,working-directory"`
-<<<<<<< HEAD
 	HasActiveState       bool                  `jsonapi:"attr,has-active-state"`
-=======
 	Hooks                *Hooks                `jsonapi:"attr,hooks"`
->>>>>>> 8510e414
 
 	// Relations
 	CurrentRun  *Run                `jsonapi:"relation,current-run"`
