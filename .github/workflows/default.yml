name: default

on: push

jobs:
  lint:
    name: lint
    runs-on: ubuntu-latest
    steps:
      - uses: actions/checkout@v2
      - uses: actions/setup-go@v2
        with:
          go-version: "1.17"
      - name: golangci-lint
        uses: golangci/golangci-lint-action@v2
        with:
          version: v1.45.2
  tests:
    runs-on: ubuntu-latest
    name: tests
    env:
      REVIZOR_URL: ${{ secrets.REVIZOR_URL }}
      REVIZOR_TOKEN: ${{ secrets.REVIZOR_TOKEN }}
      SCALR_TOKEN: ${{ secrets.SCALR_TOKEN }}
    steps:
      - uses: actions/checkout@v2
      - uses: actions/setup-go@v2
        with:
          go-version: "1.17"
      - name: Set API_BRANCH
        if: ${{ contains(github.event.head_commit.message, '[API_BRANCH]') }}
        run: echo "API_BRANCH=${GITHUB_REF#refs/heads/}" >> $GITHUB_ENV
      - name: Set DB_BRANCH
        if: ${{ contains(github.event.head_commit.message, '[DB_BRANCH]') }}
        run: echo "DB_BRANCH=${GITHUB_REF#refs/heads/}" >> $GITHUB_ENV
      - name: Create container
        id: create
        uses: Scalr/gh-action-revizor@master
        with:
          command: create
      - name: Run tests
        env:
          SCALR_ADDRESS: https://${{ steps.create.outputs.hostname }}
          GITHUB_TOKEN: ${{ secrets.GITHUB_TOKEN }}
<<<<<<< HEAD
          TEST_ARM_CLIENT_ID: ${{ secrets.TEST_ARM_CLIENT_ID }}
          TEST_ARM_CLIENT_SECRET: ${{ secrets.TEST_ARM_CLIENT_SECRET }}
          TEST_ARM_TENANT_ID: ${{ secrets.TEST_ARM_TENANT_ID }}
          TEST_ARM_SUBSCRIPTION_ID: ${{ secrets.TEST_ARM_SUBSCRIPTION_ID }}
=======
          TEST_AWS_ACCESS_KEY: ${{ secrets.TEST_AWS_ACCESS_KEY }}
          TEST_AWS_SECRET_KEY: ${{ secrets.TEST_AWS_SECRET_KEY }}
          TEST_AWS_ROLE_ARN: ${{ secrets.TEST_AWS_ROLE_ARN }}
          TEST_AWS_EXTERNAL_ID: ${{ secrets.TEST_AWS_EXTERNAL_ID }}
>>>>>>> d5140198
        run: make test
      - name: Install goveralls
        env:
          GO111MODULE: off
        run: go get github.com/mattn/goveralls
      - name: Send coverage
        env:
          COVERALLS_TOKEN: ${{ secrets.GITHUB_TOKEN }}
        run: goveralls -coverprofile=covprofile -service=github
      - name: Delete container
        id: delete
        if: ${{ always() && steps.create.outputs.container_id }}
        uses: Scalr/gh-action-revizor@master
        with:
          command: delete
          container_id: ${{ steps.create.outputs.container_id }}<|MERGE_RESOLUTION|>--- conflicted
+++ resolved
@@ -42,17 +42,14 @@
         env:
           SCALR_ADDRESS: https://${{ steps.create.outputs.hostname }}
           GITHUB_TOKEN: ${{ secrets.GITHUB_TOKEN }}
-<<<<<<< HEAD
+          TEST_AWS_ACCESS_KEY: ${{ secrets.TEST_AWS_ACCESS_KEY }}
+          TEST_AWS_SECRET_KEY: ${{ secrets.TEST_AWS_SECRET_KEY }}
+          TEST_AWS_ROLE_ARN: ${{ secrets.TEST_AWS_ROLE_ARN }}
+          TEST_AWS_EXTERNAL_ID: ${{ secrets.TEST_AWS_EXTERNAL_ID }}
           TEST_ARM_CLIENT_ID: ${{ secrets.TEST_ARM_CLIENT_ID }}
           TEST_ARM_CLIENT_SECRET: ${{ secrets.TEST_ARM_CLIENT_SECRET }}
           TEST_ARM_TENANT_ID: ${{ secrets.TEST_ARM_TENANT_ID }}
           TEST_ARM_SUBSCRIPTION_ID: ${{ secrets.TEST_ARM_SUBSCRIPTION_ID }}
-=======
-          TEST_AWS_ACCESS_KEY: ${{ secrets.TEST_AWS_ACCESS_KEY }}
-          TEST_AWS_SECRET_KEY: ${{ secrets.TEST_AWS_SECRET_KEY }}
-          TEST_AWS_ROLE_ARN: ${{ secrets.TEST_AWS_ROLE_ARN }}
-          TEST_AWS_EXTERNAL_ID: ${{ secrets.TEST_AWS_EXTERNAL_ID }}
->>>>>>> d5140198
         run: make test
       - name: Install goveralls
         env:
