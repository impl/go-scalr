package scalr

import (
	"bytes"
	"context"
	"encoding/json"
	"errors"
	"fmt"
	"io"
	"net/http"
	"net/url"
	"os"
	"reflect"
	"strings"
	"time"

	"github.com/google/go-querystring/query"
	"github.com/hashicorp/go-cleanhttp"
	retryablehttp "github.com/hashicorp/go-retryablehttp"
	"github.com/svanharmelen/jsonapi"
)

const (
	userAgent = "go-scalr"

	// DefaultAddress of Scalr.
	DefaultAddress = "https://scalr.io"
	// DefaultBasePath on which the API is served.
	DefaultBasePath = "/api/iacp/v3/"
)

var (
	// ErrWorkspaceLocked is returned when trying to lock a
	// locked workspace.
	ErrWorkspaceLocked = errors.New("workspace already locked")
	// ErrWorkspaceNotLocked is returned when trying to unlock
	// a unlocked workspace.
	ErrWorkspaceNotLocked = errors.New("workspace already unlocked")

	// ErrUnauthorized is returned when a receiving a 401.
	ErrUnauthorized = errors.New("unauthorized")
)

type ErrResourceNotFound struct {
	Message string
}

func (e ErrResourceNotFound) Error() string {
	if len(e.Message) == 0 {
		return "resource not found"
	} else {
		return fmt.Sprintf(e.Message)
	}
}

// RetryLogHook allows a function to run before each retry.
type RetryLogHook func(attemptNum int, resp *http.Response)

// Config provides configuration details to the API client.
type Config struct {
	// The address of the Scalr API.
	Address string

	// The base path on which the API is served.
	BasePath string

	// API token used to access the Scalr API.
	Token string

	// Headers that will be added to every request.
	Headers http.Header

	// A custom HTTP client to use.
	HTTPClient *http.Client

	// RetryLogHook is invoked each time a request is retried.
	RetryLogHook RetryLogHook
}

// DefaultConfig returns a default config structure.
func DefaultConfig() *Config {
	config := &Config{
		Address:    os.Getenv("SCALR_ADDRESS"),
		BasePath:   DefaultBasePath,
		Token:      os.Getenv("SCALR_TOKEN"),
		Headers:    make(http.Header),
		HTTPClient: cleanhttp.DefaultPooledClient(),
	}

	// Set the default address if none is given.
	if config.Address == "" {
		config.Address = DefaultAddress
	}

	// Set the default user agent.
	config.Headers.Set("User-Agent", userAgent)
	// Set the default API Profile.
	config.Headers.Set("Prefer", "profile=preview")

	return config
}

// Client is the Scalr API client. It provides the basic
// connectivity and configuration for accessing the Scalr API.
type Client struct {
	baseURL           *url.URL
	token             string
	headers           http.Header
	http              *retryablehttp.Client
	retryLogHook      RetryLogHook
	retryServerErrors bool

	AccessPolicies        AccessPolicies
	AccessTokens          AccessTokens
	AccountUsers          AccountUsers
	AgentPoolTokens       AgentPoolTokens
	AgentPools            AgentPools
	ConfigurationVersions ConfigurationVersions
	Endpoints             Endpoints
	Environments          Environments
	ModuleVersions        ModuleVersions
	Modules               Modules
<<<<<<< HEAD
	PolicyGroups          PolicyGroups
	Roles                 Roles
	Runs                  Runs
=======
	Roles                 Roles
	Runs                  Runs
	Teams                 Teams
	Users                 Users
>>>>>>> 4b0cd0af
	Variables             Variables
	VcsProviders          VcsProviders
	VcsRevisions          VcsRevisions
	Webhooks              Webhooks
	Workspaces            Workspaces
}

// NewClient creates a new Scalr API client.
func NewClient(cfg *Config) (*Client, error) {
	config := DefaultConfig()

	// Layer in the provided config for any non-blank values.
	if cfg != nil {
		if cfg.Address != "" {
			config.Address = cfg.Address
		}
		if cfg.BasePath != "" {
			config.BasePath = cfg.BasePath
		}
		if cfg.Token != "" {
			config.Token = cfg.Token
		}
		for k, v := range cfg.Headers {
			config.Headers[k] = v
		}
		if cfg.HTTPClient != nil {
			config.HTTPClient = cfg.HTTPClient
		}
		if cfg.RetryLogHook != nil {
			config.RetryLogHook = cfg.RetryLogHook
		}
	}

	// Parse the address to make sure its a valid URL.
	baseURL, err := url.Parse(config.Address)
	if err != nil {
		return nil, fmt.Errorf("invalid address: %v", err)
	}

	// Only set default path if not already specified
	if baseURL.Path == "" {
		baseURL.Path = config.BasePath
	}
	if !strings.HasSuffix(baseURL.Path, "/") {
		baseURL.Path += "/"
	}

	// This value must be provided by the user.
	if config.Token == "" {
		return nil, fmt.Errorf("missing API token")
	}

	// Create the client.
	client := &Client{
		baseURL:      baseURL,
		token:        config.Token,
		headers:      config.Headers,
		retryLogHook: config.RetryLogHook,
	}

	client.http = &retryablehttp.Client{
		Backoff:      retryablehttp.DefaultBackoff,
		CheckRetry:   client.retryHTTPCheck,
		ErrorHandler: retryablehttp.PassthroughErrorHandler,
		HTTPClient:   config.HTTPClient,
		RetryWaitMin: 100 * time.Millisecond,
		RetryWaitMax: 400 * time.Millisecond,
		RetryMax:     30,
	}

	// Create the services.
	client.AccessPolicies = &accessPolicies{client: client}
	client.AccessTokens = &accessTokens{client: client}
<<<<<<< HEAD
=======
	client.AccountUsers = &accountUsers{client: client}
>>>>>>> 4b0cd0af
	client.AgentPoolTokens = &agentPoolTokens{client: client}
	client.AgentPools = &agentPools{client: client}
	client.ConfigurationVersions = &configurationVersions{client: client}
	client.Endpoints = &endpoints{client: client}
	client.Environments = &environments{client: client}
	client.ModuleVersions = &moduleVersions{client: client}
	client.Modules = &modules{client: client}
<<<<<<< HEAD
	client.PolicyGroups = &policyGroups{client: client}
=======
>>>>>>> 4b0cd0af
	client.Roles = &roles{client: client}
	client.Runs = &runs{client: client}
	client.Teams = &teams{client: client}
	client.Users = &users{client: client}
	client.Variables = &variables{client: client}
	client.VcsProviders = &vcsProviders{client: client}
	client.VcsRevisions = &vcsRevisions{client: client}
	client.Webhooks = &webhooks{client: client}
	client.Workspaces = &workspaces{client: client}

	return client, nil
}

// RetryServerErrors configures the retry HTTP check to also retry
// unexpected errors or requests that failed with a server error.
func (c *Client) RetryServerErrors(retry bool) {
	c.retryServerErrors = retry
}

// retryHTTPCheck provides a callback for Client.CheckRetry which
// will retry server (>= 500) errors.
func (c *Client) retryHTTPCheck(ctx context.Context, resp *http.Response, err error) (bool, error) {
	if ctx.Err() != nil {
		return false, ctx.Err()
	}
	if err != nil {
		return c.retryServerErrors, err
	}
	if resp.StatusCode == 429 || (c.retryServerErrors && resp.StatusCode >= 500) {
		return true, nil
	}
	return false, nil
}

// newRequest creates an API request. A relative URL path can be provided in
// path, in which case it is resolved relative to the apiVersionPath of the
// Client. Relative URL paths should always be specified without a preceding
// slash.
// If v is supplied, the value will be JSONAPI encoded and included as the
// request body. If the method is GET, the value will be parsed and added as
// query parameters.
func (c *Client) newRequest(method, path string, v interface{}) (*retryablehttp.Request, error) {
	u, err := c.baseURL.Parse(path)
	if err != nil {
		return nil, err
	}

	// Create a request specific headers map.
	reqHeaders := make(http.Header)
	reqHeaders.Set("Authorization", "Bearer "+c.token)

	var body interface{}
	switch method {
	case "GET":
		reqHeaders.Set("Accept", "application/vnd.api+json")

		if v != nil {
			q, err := query.Values(v)
			if err != nil {
				return nil, err
			}
			u.RawQuery = q.Encode()
		}
	case "DELETE", "PATCH", "POST":
		reqHeaders.Set("Accept", "application/vnd.api+json")
		reqHeaders.Set("Content-Type", "application/vnd.api+json")

		if v != nil {
			buf := bytes.NewBuffer(nil)
			if err := jsonapi.MarshalPayloadWithoutIncluded(buf, v); err != nil {
				return nil, err
			}
			body = buf
		}
	case "PUT":
		reqHeaders.Set("Accept", "application/json")
		reqHeaders.Set("Content-Type", "application/octet-stream")
		body = v
	}

	req, err := retryablehttp.NewRequest(method, u.String(), body)
	if err != nil {
		return nil, err
	}

	// Set the default headers.
	for k, v := range c.headers {
		req.Header[k] = v
	}

	// Set the request specific headers.
	for k, v := range reqHeaders {
		req.Header[k] = v
	}

	return req, nil
}

// do sends an API request and returns the API response. The API response
// is JSONAPI decoded and the document's primary data is stored in the value
// pointed to by v, or returned as an error if an API error has occurred.

// If v implements the io.Writer interface, the raw response body will be
// written to v, without attempting to first decode it.
//
// The provided ctx must be non-nil. If it is canceled or times out, ctx.Err()
// will be returned.
func (c *Client) do(ctx context.Context, req *retryablehttp.Request, v interface{}) error {
	// Add the context to the request.
	req = req.WithContext(ctx)

	// Execute the request and check the response.
	resp, err := c.http.Do(req)
	if err != nil {
		// If we got an error, and the context has been canceled,
		// the context's error is probably more useful.
		select {
		case <-ctx.Done():
			return ctx.Err()
		default:
			return err
		}
	}
	defer resp.Body.Close()

	// Basic response checking.
	if err := checkResponseCode(resp); err != nil {
		return err
	}

	// Return here if decoding the response isn't needed.
	if v == nil {
		return nil
	}

	// If v implements io.Writer, write the raw response body.
	if w, ok := v.(io.Writer); ok {
		_, err = io.Copy(w, resp.Body)
		return err
	}

	// Get the value of v so we can test if it's a struct.
	dst := reflect.Indirect(reflect.ValueOf(v))

	// Return an error if v is not a struct or an io.Writer.
	if dst.Kind() != reflect.Struct {
		return fmt.Errorf("v must be a struct or an io.Writer")
	}

	// Try to get the Items and Pagination struct fields.
	items := dst.FieldByName("Items")
	pagination := dst.FieldByName("Pagination")

	// Unmarshal a single value if v does not contain the
	// Items and Pagination struct fields.
	if !items.IsValid() || !pagination.IsValid() {
		return jsonapi.UnmarshalPayload(resp.Body, v)
	}

	// Return an error if v.Items is not a slice.
	if items.Type().Kind() != reflect.Slice {
		return fmt.Errorf("v.Items must be a slice")
	}

	// Create a temporary buffer and copy all the read data into it.
	body := bytes.NewBuffer(nil)
	reader := io.TeeReader(resp.Body, body)

	// Unmarshal as a list of values as v.Items is a slice.
	raw, err := jsonapi.UnmarshalManyPayload(reader, items.Type().Elem())
	if err != nil {
		return err
	}

	// Make a new slice to hold the results.
	sliceType := reflect.SliceOf(items.Type().Elem())
	result := reflect.MakeSlice(sliceType, 0, len(raw))

	// Add all of the results to the new slice.
	for _, v := range raw {
		result = reflect.Append(result, reflect.ValueOf(v))
	}

	// Pointer-swap the result.
	items.Set(result)

	// As we are getting a list of values, we need to decode
	// the pagination details out of the response body.
	p, err := parsePagination(body)
	if err != nil {
		return err
	}

	// Pointer-swap the decoded pagination details.
	pagination.Set(reflect.ValueOf(p))

	return nil
}

// ListOptions is used to specify pagination options when making API requests.
// Pagination allows breaking up large result sets into chunks, or "pages".
type ListOptions struct {
	// The page number to request. The results vary based on the PageSize.
	PageNumber int `url:"page[number],omitempty"`

	// The number of elements returned in a single page.
	PageSize int `url:"page[size],omitempty"`
}

// Pagination is used to return the pagination details of an API request.
type Pagination struct {
	CurrentPage  int `json:"current-page"`
	PreviousPage int `json:"prev-page"`
	NextPage     int `json:"next-page"`
	TotalPages   int `json:"total-pages"`
	TotalCount   int `json:"total-count"`
}

func parsePagination(body io.Reader) (*Pagination, error) {
	var raw struct {
		Meta struct {
			Pagination Pagination `json:"pagination"`
		} `json:"meta"`
	}

	// JSON decode the raw response.
	if err := json.NewDecoder(body).Decode(&raw); err != nil {
		return &Pagination{}, err
	}

	return &raw.Meta.Pagination, nil
}

// checkResponseCode can be used to check the status code of an HTTP request.
func checkResponseCode(r *http.Response) error {
	if r.StatusCode >= 200 && r.StatusCode <= 299 {
		return nil
	}

	switch r.StatusCode {
	case 401:
		return ErrUnauthorized
	case 409:
		switch {
		case strings.HasSuffix(r.Request.URL.Path, "actions/lock"):
			return ErrWorkspaceLocked
		case strings.HasSuffix(r.Request.URL.Path, "actions/unlock"):
			return ErrWorkspaceNotLocked
		case strings.HasSuffix(r.Request.URL.Path, "actions/force-unlock"):
			return ErrWorkspaceNotLocked
		}
	}

	// Decode the error payload.
	errPayload := &jsonapi.ErrorsPayload{}
	err := json.NewDecoder(r.Body).Decode(errPayload)
	if err != nil || len(errPayload.Errors) == 0 {
		if r.StatusCode == 404 {
			return ErrResourceNotFound{}
		} else {
			return fmt.Errorf(r.Status)
		}
	}

	// Parse and format the errors.
	var errs []string
	for _, e := range errPayload.Errors {
		if e.Detail == "" {
			errs = append(errs, e.Title)
		} else {
			errs = append(errs, fmt.Sprintf("%s\n\n%s", e.Title, e.Detail))
		}
	}

	if r.StatusCode == 404 {
		return &ErrResourceNotFound{
			Message: fmt.Sprint(strings.Join(errs, "\n")),
		}
	}

	return fmt.Errorf(strings.Join(errs, "\n"))
}<|MERGE_RESOLUTION|>--- conflicted
+++ resolved
@@ -120,16 +120,11 @@
 	Environments          Environments
 	ModuleVersions        ModuleVersions
 	Modules               Modules
-<<<<<<< HEAD
 	PolicyGroups          PolicyGroups
-	Roles                 Roles
-	Runs                  Runs
-=======
 	Roles                 Roles
 	Runs                  Runs
 	Teams                 Teams
 	Users                 Users
->>>>>>> 4b0cd0af
 	Variables             Variables
 	VcsProviders          VcsProviders
 	VcsRevisions          VcsRevisions
@@ -203,10 +198,7 @@
 	// Create the services.
 	client.AccessPolicies = &accessPolicies{client: client}
 	client.AccessTokens = &accessTokens{client: client}
-<<<<<<< HEAD
-=======
 	client.AccountUsers = &accountUsers{client: client}
->>>>>>> 4b0cd0af
 	client.AgentPoolTokens = &agentPoolTokens{client: client}
 	client.AgentPools = &agentPools{client: client}
 	client.ConfigurationVersions = &configurationVersions{client: client}
@@ -214,10 +206,7 @@
 	client.Environments = &environments{client: client}
 	client.ModuleVersions = &moduleVersions{client: client}
 	client.Modules = &modules{client: client}
-<<<<<<< HEAD
 	client.PolicyGroups = &policyGroups{client: client}
-=======
->>>>>>> 4b0cd0af
 	client.Roles = &roles{client: client}
 	client.Runs = &runs{client: client}
 	client.Teams = &teams{client: client}
