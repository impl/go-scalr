--- conflicted
+++ resolved
@@ -116,7 +116,7 @@
 	retryLogHook      RetryLogHook
 	retryServerErrors bool
 
-<<<<<<< HEAD
+	Accounts                        Accounts
 	AccessPolicies                  AccessPolicies
 	AccessTokens                    AccessTokens
 	AccountUsers                    AccountUsers
@@ -128,6 +128,9 @@
 	ModuleVersions                  ModuleVersions
 	Modules                         Modules
 	PolicyGroups                    PolicyGroups
+	ProviderConfigurationLinks      ProviderConfigurationLinks
+	ProviderConfigurationParameters ProviderConfigurationParameters
+	ProviderConfigurations          ProviderConfigurations
 	Roles                           Roles
 	Runs                            Runs
 	Teams                           Teams
@@ -138,33 +141,6 @@
 	Webhooks                        Webhooks
 	Workspaces                      Workspaces
 	RunTriggers                     RunTriggers
-	ProviderConfigurations          ProviderConfigurations
-	ProviderConfigurationParameters ProviderConfigurationParameters
-	ProviderConfigurationLinks      ProviderConfigurationLinks
-=======
-	Accounts              Accounts
-	AccessPolicies        AccessPolicies
-	AccessTokens          AccessTokens
-	AccountUsers          AccountUsers
-	AgentPoolTokens       AgentPoolTokens
-	AgentPools            AgentPools
-	ConfigurationVersions ConfigurationVersions
-	Endpoints             Endpoints
-	Environments          Environments
-	ModuleVersions        ModuleVersions
-	Modules               Modules
-	PolicyGroups          PolicyGroups
-	Roles                 Roles
-	Runs                  Runs
-	Teams                 Teams
-	Users                 Users
-	Variables             Variables
-	VcsProviders          VcsProviders
-	VcsRevisions          VcsRevisions
-	Webhooks              Webhooks
-	Workspaces            Workspaces
-	RunTriggers           RunTriggers
->>>>>>> 24f0383f
 }
 
 // NewClient creates a new Scalr API client.
