--- conflicted
+++ resolved
@@ -120,12 +120,9 @@
 	Environments          Environments
 	ConfigurationVersions ConfigurationVersions
 	VcsRevisions          VcsRevisions
-<<<<<<< HEAD
 	VcsProviders          VcsProviders
-=======
 	Modules               Modules
 	ModuleVersions        ModuleVersions
->>>>>>> 37816e6c
 }
 
 // NewClient creates a new Scalr API client.
@@ -200,14 +197,11 @@
 	client.Endpoints = &endpoints{client: client}
 	client.Webhooks = &webhooks{client: client}
 	client.ConfigurationVersions = &configurationVersions{client: client}
-<<<<<<< HEAD
-	client.VcsRevisions = &vcs_revisions{client: client}
+	client.VcsRevisions = &vcsRevisions{client: client}
 	client.VcsProviders = &vcs_providers{client: client}
-=======
-	client.VcsRevisions = &vcsRevisions{client: client}
 	client.Modules = &modules{client: client}
 	client.ModuleVersions = &moduleVersions{client: client}
->>>>>>> 37816e6c
+
 
 	return client, nil
 }
