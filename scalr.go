--- conflicted
+++ resolved
@@ -116,7 +116,6 @@
 	retryLogHook      RetryLogHook
 	retryServerErrors bool
 
-<<<<<<< HEAD
 	Accounts                        Accounts
 	AccessPolicies                  AccessPolicies
 	AccessTokens                    AccessTokens
@@ -129,6 +128,7 @@
 	ModuleVersions                  ModuleVersions
 	Modules                         Modules
 	PolicyGroups                    PolicyGroups
+	PolicyGroupEnvironments         PolicyGroupEnvironments
 	ProviderConfigurationParameters ProviderConfigurationParameters
 	ProviderConfigurations          ProviderConfigurations
 	Roles                           Roles
@@ -141,31 +141,6 @@
 	Webhooks                        Webhooks
 	Workspaces                      Workspaces
 	RunTriggers                     RunTriggers
-=======
-	Accounts                Accounts
-	AccessPolicies          AccessPolicies
-	AccessTokens            AccessTokens
-	AccountUsers            AccountUsers
-	AgentPoolTokens         AgentPoolTokens
-	AgentPools              AgentPools
-	ConfigurationVersions   ConfigurationVersions
-	Endpoints               Endpoints
-	Environments            Environments
-	ModuleVersions          ModuleVersions
-	Modules                 Modules
-	PolicyGroups            PolicyGroups
-	PolicyGroupEnvironments PolicyGroupEnvironments
-	Roles                   Roles
-	Runs                    Runs
-	Teams                   Teams
-	Users                   Users
-	Variables               Variables
-	VcsProviders            VcsProviders
-	VcsRevisions            VcsRevisions
-	Webhooks                Webhooks
-	Workspaces              Workspaces
-	RunTriggers             RunTriggers
->>>>>>> 629f6d27
 }
 
 // NewClient creates a new Scalr API client.
