package scalr

import (
	"context"
	"fmt"
	"os"
	"testing"

	"github.com/stretchr/testify/assert"
	"github.com/stretchr/testify/require"
)

<<<<<<< HEAD

func TestProviderConfigurationCreateScalr(t *testing.T) {
	client := testClient(t)
	scalrHostname := client.baseURL.Host
	scalrToken := client.token
	ctx := context.Background()

	t.Run("success scalr", func(t *testing.T) {
		options := ProviderConfigurationCreateOptions{
			Account:               &Account{ID: defaultAccountID},
			Name:                  String("scalr_dev"),
			ProviderName:          String("scalr"),
			ExportShellVariables:  Bool(false),
			ScalrHostname: 	       String(scalrHostname),
			ScalrToken: 	       String(scalrToken),

		}
		pcfg, err := client.ProviderConfigurations.Create(ctx, options)
		if err != nil {
			t.Fatal(err)
		}
		defer client.ProviderConfigurations.Delete(ctx, pcfg.ID)

		pcfg, err = client.ProviderConfigurations.Read(ctx, pcfg.ID)
		require.NoError(t, err)

		assert.Equal(t, options.Account.ID, pcfg.Account.ID)
		assert.Equal(t, *options.Name, pcfg.Name)
		assert.Equal(t, *options.ProviderName, pcfg.ProviderName)
		assert.Equal(t, *options.ExportShellVariables, pcfg.ExportShellVariables)
		assert.Equal(t, *options.ScalrHostname, pcfg.ScalrHostname)
		assert.Equal(t, "", pcfg.ScalrToken)
	})
}

func TestProviderConfigurationCreate(t *testing.T) {
=======
func getAwsTestingCreds(t *testing.T) (accessKeyId, secretAccessKey, roleArn, externalId string) {
	accessKeyId = os.Getenv("TEST_AWS_ACCESS_KEY")
	secretAccessKey = os.Getenv("TEST_AWS_SECRET_KEY")
	roleArn = os.Getenv("TEST_AWS_ROLE_ARN")
	externalId = os.Getenv("TEST_AWS_EXTERNAL_ID")
	if len(accessKeyId) == 0 ||
		len(secretAccessKey) == 0 ||
		len(roleArn) == 0 ||
		len(externalId) == 0 {
		t.Skip("Please set TEST_AWS_ACCESS_KEY, TEST_AWS_SECRET_KEY, TEST_AWS_ROLE_ARN and TEST_AWS_EXTERNAL_ID env variables to run this test.")
	}
	return
}

func TestProviderConfigurationCreateAws(t *testing.T) {
>>>>>>> d5140198
	client := testClient(t)
	ctx := context.Background()

	accessKeyId, secretAccessKey, roleArn, externalId := getAwsTestingCreds(t)

	t.Run("success aws access keys auth", func(t *testing.T) {
		options := ProviderConfigurationCreateOptions{
			Account:              &Account{ID: defaultAccountID},
			Name:                 String("AWS_dev_account_us_east_1"),
			ProviderName:         String("aws"),
			ExportShellVariables: Bool(false),
			AwsAccessKey:         String(accessKeyId),
			AwsSecretKey:         String(secretAccessKey),
			AwsAccountType:       String("regular"),
			AwsCredentialsType:   String("access_keys"),
		}
		pcfg, err := client.ProviderConfigurations.Create(ctx, options)
		if err != nil {
			t.Fatal(err)
		}
		defer client.ProviderConfigurations.Delete(ctx, pcfg.ID)

		pcfg, err = client.ProviderConfigurations.Read(ctx, pcfg.ID)
		require.NoError(t, err)

		assert.Equal(t, options.Account.ID, pcfg.Account.ID)
		assert.Equal(t, *options.Name, pcfg.Name)
		assert.Equal(t, *options.ProviderName, pcfg.ProviderName)
		assert.Equal(t, *options.ExportShellVariables, pcfg.ExportShellVariables)
		assert.Equal(t, *options.AwsAccessKey, pcfg.AwsAccessKey)
		assert.Equal(t, *options.AwsAccountType, pcfg.AwsAccountType)
		assert.Equal(t, *options.AwsCredentialsType, pcfg.AwsCredentialsType)
		assert.Equal(t, "", pcfg.AwsSecretKey)
	})

	t.Run("success aws role delegation auth service entity", func(t *testing.T) {
		options := ProviderConfigurationCreateOptions{
			Account:              &Account{ID: defaultAccountID},
			Name:                 String("AWS_dev_account_us_east_1"),
			ProviderName:         String("aws"),
			ExportShellVariables: Bool(false),
			AwsAccountType:       String("regular"),
			AwsCredentialsType:   String("role_delegation"),
			AwsTrustedEntityType: String("aws_service"),
			AwsRoleArn:           String(roleArn),
			AwsExternalId:        String(externalId),
		}
		pcfg, err := client.ProviderConfigurations.Create(ctx, options)
		if err != nil {
			t.Fatal(err)
		}
		defer client.ProviderConfigurations.Delete(ctx, pcfg.ID)

		pcfg, err = client.ProviderConfigurations.Read(ctx, pcfg.ID)
		require.NoError(t, err)

		assert.Equal(t, options.Account.ID, pcfg.Account.ID)
		assert.Equal(t, *options.Name, pcfg.Name)
		assert.Equal(t, *options.ProviderName, pcfg.ProviderName)
		assert.Equal(t, *options.ExportShellVariables, pcfg.ExportShellVariables)
		assert.Equal(t, *options.AwsAccountType, pcfg.AwsAccountType)
		assert.Equal(t, *options.AwsCredentialsType, pcfg.AwsCredentialsType)
		assert.Equal(t, *options.AwsTrustedEntityType, pcfg.AwsTrustedEntityType)
		assert.Equal(t, *options.AwsRoleArn, pcfg.AwsRoleArn)
		assert.Equal(t, *options.AwsExternalId, pcfg.AwsExternalId)

	})

	t.Run("success aws role delegation auth account entity", func(t *testing.T) {
		options := ProviderConfigurationCreateOptions{
			Account:              &Account{ID: defaultAccountID},
			Name:                 String("AWS_dev_account_us_east_1"),
			ProviderName:         String("aws"),
			ExportShellVariables: Bool(false),
			AwsAccountType:       String("regular"),
			AwsCredentialsType:   String("role_delegation"),
			AwsTrustedEntityType: String("aws_account"),
			AwsAccessKey:         String(accessKeyId),
			AwsSecretKey:         String(secretAccessKey),
			AwsRoleArn:           String(roleArn),
			AwsExternalId:        String(externalId),
		}
		pcfg, err := client.ProviderConfigurations.Create(ctx, options)
		if err != nil {
			t.Fatal(err)
		}
		defer client.ProviderConfigurations.Delete(ctx, pcfg.ID)

		pcfg, err = client.ProviderConfigurations.Read(ctx, pcfg.ID)
		require.NoError(t, err)

		assert.Equal(t, options.Account.ID, pcfg.Account.ID)
		assert.Equal(t, *options.Name, pcfg.Name)
		assert.Equal(t, *options.ProviderName, pcfg.ProviderName)
		assert.Equal(t, *options.ExportShellVariables, pcfg.ExportShellVariables)
		assert.Equal(t, *options.AwsAccountType, pcfg.AwsAccountType)
		assert.Equal(t, *options.AwsCredentialsType, pcfg.AwsCredentialsType)
		assert.Equal(t, *options.AwsTrustedEntityType, pcfg.AwsTrustedEntityType)
		assert.Equal(t, *options.AwsAccessKey, pcfg.AwsAccessKey)
		assert.Equal(t, "", pcfg.AwsSecretKey)
		assert.Equal(t, *options.AwsRoleArn, pcfg.AwsRoleArn)
		assert.Equal(t, *options.AwsExternalId, pcfg.AwsExternalId)
	})
}

func TestProviderConfigurationCreateAzuerm(t *testing.T) {
	client := testClient(t)
	ctx := context.Background()

	t.Run("success azurerm", func(t *testing.T) {
		options := ProviderConfigurationCreateOptions{
			Account:               &Account{ID: defaultAccountID},
			Name:                  String("azurermdev"),
			ProviderName:          String("azurerm"),
			ExportShellVariables:  Bool(false),
			AzurermClientId:       String("my-client-id"),
			AzurermClientSecret:   String("my-client-secret"),
			AzurermSubscriptionId: String("my-subscription-id"),
			AzurermTenantId:       String("my-azurerm-tenant-id"),
		}
		pcfg, err := client.ProviderConfigurations.Create(ctx, options)
		if err != nil {
			t.Fatal(err)
		}
		defer client.ProviderConfigurations.Delete(ctx, pcfg.ID)

		pcfg, err = client.ProviderConfigurations.Read(ctx, pcfg.ID)
		require.NoError(t, err)

		assert.Equal(t, options.Account.ID, pcfg.Account.ID)
		assert.Equal(t, *options.Name, pcfg.Name)
		assert.Equal(t, *options.ProviderName, pcfg.ProviderName)
		assert.Equal(t, *options.ExportShellVariables, pcfg.ExportShellVariables)
		assert.Equal(t, *options.AzurermClientId, pcfg.AzurermClientId)
		assert.Equal(t, "", pcfg.AzurermClientSecret)
		assert.Equal(t, *options.AzurermSubscriptionId, pcfg.AzurermSubscriptionId)
		assert.Equal(t, *options.AzurermTenantId, pcfg.AzurermTenantId)
	})
}

func TestProviderConfigurationCreateGoogle(t *testing.T) {
	client := testClient(t)
	ctx := context.Background()

	t.Run("success google", func(t *testing.T) {
		options := ProviderConfigurationCreateOptions{
			Account:              &Account{ID: defaultAccountID},
			Name:                 String("AWS dev account us-east-1"),
			ProviderName:         String("google"),
			ExportShellVariables: Bool(false),
			GoogleProject:        String("my-google-project"),
			GoogleCredentials:    String("my-google-credentials"),
		}
		pcfg, err := client.ProviderConfigurations.Create(ctx, options)
		if err != nil {
			t.Fatal(err)
		}
		defer client.ProviderConfigurations.Delete(ctx, pcfg.ID)

		pcfg, err = client.ProviderConfigurations.Read(ctx, pcfg.ID)
		require.NoError(t, err)

		assert.Equal(t, options.Account.ID, pcfg.Account.ID)
		assert.Equal(t, *options.Name, pcfg.Name)
		assert.Equal(t, *options.ProviderName, pcfg.ProviderName)
		assert.Equal(t, *options.ExportShellVariables, pcfg.ExportShellVariables)
		assert.Equal(t, *options.GoogleProject, pcfg.GoogleProject)
		assert.Equal(t, "", pcfg.GoogleCredentials)
	})
}

func TestProviderConfigurationRead(t *testing.T) {
	client := testClient(t)
	ctx := context.Background()

	t.Run("with parameters", func(t *testing.T) {
		configuration, removeConfiguration := createProviderConfiguration(
			t, client, "kubernetes", "kubernetes_dev",
		)
		defer removeConfiguration()

		optionsList := []ProviderConfigurationParameterCreateOptions{
			{
				Key:         String("config_path"),
				Sensitive:   Bool(false),
				Value:       String("~/.kube/config"),
				Description: String("A path to a kube config file."),
			},
			{
				Key:       String("client_certificate"),
				Sensitive: Bool(true),
				Value:     String("-----BEGIN CERTIFICATE-----\nMIIB9TCCAWACAQAwgbgxGTAXB"),
			},
			{
				Key:   String("host"),
				Value: String("my-host"),
			},
		}
		for _, option := range optionsList {
			_, err := client.ProviderConfigurationParameters.Create(
				ctx, configuration.ID, option,
			)
			require.NoError(t, err)
		}

		configuration, err := client.ProviderConfigurations.Read(ctx, configuration.ID)
		require.NoError(t, err)
		assert.Equal(t, len(optionsList), len(configuration.Parameters))

		includedParameters := make(map[string]ProviderConfigurationParameter)
		for _, p := range configuration.Parameters {
			includedParameters[p.Key] = *p
		}

		for _, option := range optionsList {
			includedParameter := includedParameters[*option.Key]
			assert.Equal(t, *option.Key, includedParameter.Key)
			var description string
			if option.Description != nil {
				description = *option.Description
			}
			assert.Equal(t, description, includedParameter.Description)
			assert.Equal(t, option.Sensitive != nil && *option.Sensitive, includedParameter.Sensitive)
		}
	})
}

func TestProviderConfigurationList(t *testing.T) {
	client := testClient(t)
	ctx := context.Background()

	t.Run("filtering", func(t *testing.T) {
		type providerTestingData struct {
			Name         string
			ProviderName string
		}
		providerTestingDataSet := []providerTestingData{
<<<<<<< HEAD
			{Name: "aws_prod_us_east_1", ProviderName: "aws"},
			{Name: "aws_prod_us_east_2", ProviderName: "aws"},
			{Name: "aws_dev_us_east1", ProviderName: "aws"},
			{Name: "gc_prod_us_west1_b", ProviderName: "google"},
			{Name: "scalr_dev", ProviderName: "scalr"},
=======
			{Name: "kubernetes_prod_us_east_1", ProviderName: "kubernetes"},
			{Name: "kubernetes_prod_us_east_2", ProviderName: "kubernetes"},
			{Name: "kubernetes_dev_us_east1", ProviderName: "kubernetes"},
			{Name: "consul_prod_us_west1_b", ProviderName: "consul"},
>>>>>>> d5140198
		}

		for _, providerData := range providerTestingDataSet {
			_, removeConfiguration := createProviderConfiguration(
				t, client, providerData.ProviderName, providerData.Name,
			)

			defer removeConfiguration()
		}

		requestOptions := ProviderConfigurationsListOptions{
			Filter: &ProviderConfigurationFilter{
				ProviderName: "kubernetes",
				Name:         "like:_prod_",
			},
		}
		configurationsList, err := client.ProviderConfigurations.List(ctx, requestOptions)

		require.NoError(t, err)
		assert.Equal(t, 2, len(configurationsList.Items))

		var resultNames []string
		for _, configuration := range configurationsList.Items {
			resultNames = append(resultNames, configuration.Name)
		}
		assert.Contains(t, resultNames, "kubernetes_prod_us_east_1")
		assert.Contains(t, resultNames, "kubernetes_prod_us_east_2")
	})
}

func TestProviderConfigurationUpdateAws(t *testing.T) {
	client := testClient(t)
	ctx := context.Background()

	accessKeyId, secretAccessKey, roleArn, externalId := getAwsTestingCreds(t)

	t.Run("success aws", func(t *testing.T) {
		createOptions := ProviderConfigurationCreateOptions{
			Account:              &Account{ID: defaultAccountID},
			Name:                 String("AWS_dev_account_us_east_1"),
			ProviderName:         String("aws"),
			ExportShellVariables: Bool(false),
			AwsAccountType:       String("regular"),
			AwsCredentialsType:   String("role_delegation"),
			AwsTrustedEntityType: String("aws_service"),
			AwsRoleArn:           String(roleArn),
			AwsExternalId:        String(externalId),
		}
		configuration, err := client.ProviderConfigurations.Create(ctx, createOptions)
		if err != nil {
			t.Fatal(err)
		}
		defer client.ProviderConfigurations.Delete(ctx, configuration.ID)

		updateOptions := ProviderConfigurationUpdateOptions{
			Name:                 String("aws_dev_us_east_2"),
			ExportShellVariables: Bool(true),
			AwsAccountType:       String("regular"),
			AwsCredentialsType:   String("role_delegation"),
			AwsTrustedEntityType: String("aws_account"),
			AwsAccessKey:         String(accessKeyId),
			AwsSecretKey:         String(secretAccessKey),
			AwsRoleArn:           String(roleArn),
			AwsExternalId:        String(externalId),
		}
		updatedConfiguration, err := client.ProviderConfigurations.Update(
			ctx, configuration.ID, updateOptions,
		)
		require.NoError(t, err)
		assert.Equal(t, *updateOptions.Name, updatedConfiguration.Name)
		assert.Equal(t, *updateOptions.ExportShellVariables, updatedConfiguration.ExportShellVariables)
		assert.Equal(t, *updateOptions.AwsCredentialsType, updatedConfiguration.AwsCredentialsType)
		assert.Equal(t, *updateOptions.AwsTrustedEntityType, updatedConfiguration.AwsTrustedEntityType)
		assert.Equal(t, *updateOptions.AwsAccessKey, updatedConfiguration.AwsAccessKey)
		assert.Equal(t, *updateOptions.AwsRoleArn, updatedConfiguration.AwsRoleArn)
		assert.Equal(t, *updateOptions.AwsExternalId, updatedConfiguration.AwsExternalId)
	})
}

func TestProviderConfigurationUpdateAzurerm(t *testing.T) {
	client := testClient(t)
	ctx := context.Background()

	t.Run("success azurerm", func(t *testing.T) {
		configuration, removeConfiguration := createProviderConfiguration(
			t, client, "azurerm", "azurerm_dev",
		)
		defer removeConfiguration()

		options := ProviderConfigurationUpdateOptions{
			Name:                  String("azure_dev2"),
			ExportShellVariables:  Bool(true),
			AzurermClientId:       String("my-client-id"),
			AzurermClientSecret:   String("my-client-secret-"),
			AzurermSubscriptionId: String("my-subscription-id"),
			AzurermTenantId:       String("my-tenant-id"),
		}
		updatedConfiguration, err := client.ProviderConfigurations.Update(
			ctx, configuration.ID, options,
		)
		require.NoError(t, err)
		assert.Equal(t, *options.Name, updatedConfiguration.Name)
		assert.Equal(t, *options.ExportShellVariables, updatedConfiguration.ExportShellVariables)
		assert.Equal(t, *options.AzurermClientId, updatedConfiguration.AzurermClientId)
		assert.Equal(t, "", updatedConfiguration.AzurermClientSecret)
		assert.Equal(t, *options.AzurermSubscriptionId, updatedConfiguration.AzurermSubscriptionId)
		assert.Equal(t, *options.AzurermTenantId, updatedConfiguration.AzurermTenantId)
	})
}

func TestProviderConfigurationUpdateGoogle(t *testing.T) {
	client := testClient(t)
	ctx := context.Background()

	t.Run("success google", func(t *testing.T) {
		configuration, removeConfiguration := createProviderConfiguration(
			t, client, "google", "google_dev",
		)
		defer removeConfiguration()

		options := ProviderConfigurationUpdateOptions{
			Name:                 String("azurerm_dev2"),
			ExportShellVariables: Bool(true),
			GoogleProject:        String("my-project"),
			GoogleCredentials:    String("my-credentials"),
		}
		updatedConfiguration, err := client.ProviderConfigurations.Update(
			ctx, configuration.ID, options,
		)
		require.NoError(t, err)
		assert.Equal(t, *options.Name, updatedConfiguration.Name)
		assert.Equal(t, *options.ExportShellVariables, updatedConfiguration.ExportShellVariables)
		assert.Equal(t, *options.GoogleProject, updatedConfiguration.GoogleProject)
		assert.Equal(t, "", updatedConfiguration.GoogleCredentials)
	})
}

func TestProviderConfigurationUpdateScalr(t *testing.T) {
	client := testClient(t)
	ctx := context.Background()
	scalrHostname := client.baseURL.Host
	scalrToken := client.token

	t.Run("success scalr", func(t *testing.T) {
		createOptions := ProviderConfigurationCreateOptions{
			Account:              &Account{ID: defaultAccountID},
			Name:                 String("scalr_dev"),
			ProviderName:         String("scalr"),
			ExportShellVariables: Bool(false),
			ScalrHostname:        String(scalrHostname), 
			ScalrToken:           String(scalrToken),
			
		}
		configuration, err := client.ProviderConfigurations.Create(ctx, createOptions)
		if err != nil {
			t.Fatal(err)
		}
		defer client.ProviderConfigurations.Delete(ctx, configuration.ID)

		updateOptions := ProviderConfigurationUpdateOptions{
			Name:                 String("scalr_prod"),
			ExportShellVariables: Bool(true),
			ScalrHostname:        String(scalrHostname+"/"),
			ScalrToken:           String(scalrToken),
		}
		updatedConfiguration, err := client.ProviderConfigurations.Update(
			ctx, configuration.ID, updateOptions,
		)
		require.NoError(t, err)
		assert.Equal(t, *updateOptions.Name, updatedConfiguration.Name)
		assert.Equal(t, *updateOptions.ExportShellVariables, updatedConfiguration.ExportShellVariables)
		assert.Equal(t, *updateOptions.ScalrHostname, updatedConfiguration.ScalrHostname)
	})
}

func TestProviderConfigurationDelete(t *testing.T) {
	client := testClient(t)
	ctx := context.Background()

	configuration, _ := createProviderConfiguration(t, client, "aws", "aws_dev_us_east_1")

	t.Run("success", func(t *testing.T) {
		err := client.ProviderConfigurations.Delete(ctx, configuration.ID)
		require.NoError(t, err)

		// Try loading the configuration - it should fail.
		_, err = client.ProviderConfigurations.Read(ctx, configuration.ID)
		assert.Equal(
			t,
			ResourceNotFoundError{
				Message: fmt.Sprintf("ProviderConfiguration with ID '%s' not found or user unauthorized", configuration.ID),
			}.Error(),
			err.Error(),
		)
	})
}<|MERGE_RESOLUTION|>--- conflicted
+++ resolved
@@ -10,44 +10,6 @@
 	"github.com/stretchr/testify/require"
 )
 
-<<<<<<< HEAD
-
-func TestProviderConfigurationCreateScalr(t *testing.T) {
-	client := testClient(t)
-	scalrHostname := client.baseURL.Host
-	scalrToken := client.token
-	ctx := context.Background()
-
-	t.Run("success scalr", func(t *testing.T) {
-		options := ProviderConfigurationCreateOptions{
-			Account:               &Account{ID: defaultAccountID},
-			Name:                  String("scalr_dev"),
-			ProviderName:          String("scalr"),
-			ExportShellVariables:  Bool(false),
-			ScalrHostname: 	       String(scalrHostname),
-			ScalrToken: 	       String(scalrToken),
-
-		}
-		pcfg, err := client.ProviderConfigurations.Create(ctx, options)
-		if err != nil {
-			t.Fatal(err)
-		}
-		defer client.ProviderConfigurations.Delete(ctx, pcfg.ID)
-
-		pcfg, err = client.ProviderConfigurations.Read(ctx, pcfg.ID)
-		require.NoError(t, err)
-
-		assert.Equal(t, options.Account.ID, pcfg.Account.ID)
-		assert.Equal(t, *options.Name, pcfg.Name)
-		assert.Equal(t, *options.ProviderName, pcfg.ProviderName)
-		assert.Equal(t, *options.ExportShellVariables, pcfg.ExportShellVariables)
-		assert.Equal(t, *options.ScalrHostname, pcfg.ScalrHostname)
-		assert.Equal(t, "", pcfg.ScalrToken)
-	})
-}
-
-func TestProviderConfigurationCreate(t *testing.T) {
-=======
 func getAwsTestingCreds(t *testing.T) (accessKeyId, secretAccessKey, roleArn, externalId string) {
 	accessKeyId = os.Getenv("TEST_AWS_ACCESS_KEY")
 	secretAccessKey = os.Getenv("TEST_AWS_SECRET_KEY")
@@ -62,8 +24,41 @@
 	return
 }
 
+func TestProviderConfigurationCreateScalr(t *testing.T) {
+	client := testClient(t)
+	scalrHostname := client.baseURL.Host
+	scalrToken := client.token
+	ctx := context.Background()
+
+	t.Run("success scalr", func(t *testing.T) {
+		options := ProviderConfigurationCreateOptions{
+			Account:               &Account{ID: defaultAccountID},
+			Name:                  String("scalr_dev"),
+			ProviderName:          String("scalr"),
+			ExportShellVariables:  Bool(false),
+			ScalrHostname: 	       String(scalrHostname),
+			ScalrToken: 	       String(scalrToken),
+
+		}
+		pcfg, err := client.ProviderConfigurations.Create(ctx, options)
+		if err != nil {
+			t.Fatal(err)
+		}
+		defer client.ProviderConfigurations.Delete(ctx, pcfg.ID)
+
+		pcfg, err = client.ProviderConfigurations.Read(ctx, pcfg.ID)
+		require.NoError(t, err)
+
+		assert.Equal(t, options.Account.ID, pcfg.Account.ID)
+		assert.Equal(t, *options.Name, pcfg.Name)
+		assert.Equal(t, *options.ProviderName, pcfg.ProviderName)
+		assert.Equal(t, *options.ExportShellVariables, pcfg.ExportShellVariables)
+		assert.Equal(t, *options.ScalrHostname, pcfg.ScalrHostname)
+		assert.Equal(t, "", pcfg.ScalrToken)
+	})
+}
+
 func TestProviderConfigurationCreateAws(t *testing.T) {
->>>>>>> d5140198
 	client := testClient(t)
 	ctx := context.Background()
 
@@ -301,18 +296,11 @@
 			ProviderName string
 		}
 		providerTestingDataSet := []providerTestingData{
-<<<<<<< HEAD
-			{Name: "aws_prod_us_east_1", ProviderName: "aws"},
-			{Name: "aws_prod_us_east_2", ProviderName: "aws"},
-			{Name: "aws_dev_us_east1", ProviderName: "aws"},
-			{Name: "gc_prod_us_west1_b", ProviderName: "google"},
-			{Name: "scalr_dev", ProviderName: "scalr"},
-=======
 			{Name: "kubernetes_prod_us_east_1", ProviderName: "kubernetes"},
 			{Name: "kubernetes_prod_us_east_2", ProviderName: "kubernetes"},
 			{Name: "kubernetes_dev_us_east1", ProviderName: "kubernetes"},
 			{Name: "consul_prod_us_west1_b", ProviderName: "consul"},
->>>>>>> d5140198
+			{Name: "scalr_dev", ProviderName: "scalr"},
 		}
 
 		for _, providerData := range providerTestingDataSet {
@@ -462,9 +450,9 @@
 			Name:                 String("scalr_dev"),
 			ProviderName:         String("scalr"),
 			ExportShellVariables: Bool(false),
-			ScalrHostname:        String(scalrHostname), 
+			ScalrHostname:        String(scalrHostname),
 			ScalrToken:           String(scalrToken),
-			
+
 		}
 		configuration, err := client.ProviderConfigurations.Create(ctx, createOptions)
 		if err != nil {
