package scalr

import (
	"context"
	"fmt"
	"os"
	"testing"

	"github.com/stretchr/testify/assert"
	"github.com/stretchr/testify/require"
)

<<<<<<< HEAD
func getGoogleTestingCreds(t *testing.T) (credentials, project string) {
	credentials = os.Getenv("TEST_GOOGLE_CREDENTIALS")
	project = os.Getenv("TEST_GOOGLE_PROJECT")
	if len(credentials) == 0 ||
		len(project) == 0 {
		t.Skip("Please set TEST_GOOGLE_CREDENTIALS, TEST_GOOGLE_PROJECT env variables to run this test.")
=======
func getAwsTestingCreds(t *testing.T) (accessKeyId, secretAccessKey, roleArn, externalId string) {
	accessKeyId = os.Getenv("TEST_AWS_ACCESS_KEY")
	secretAccessKey = os.Getenv("TEST_AWS_SECRET_KEY")
	roleArn = os.Getenv("TEST_AWS_ROLE_ARN")
	externalId = os.Getenv("TEST_AWS_EXTERNAL_ID")
	if len(accessKeyId) == 0 ||
		len(secretAccessKey) == 0 ||
		len(roleArn) == 0 ||
		len(externalId) == 0 {
		t.Skip("Please set TEST_AWS_ACCESS_KEY, TEST_AWS_SECRET_KEY, TEST_AWS_ROLE_ARN and TEST_AWS_EXTERNAL_ID env variables to run this test.")
>>>>>>> d5140198
	}
	return
}

func TestProviderConfigurationCreateAws(t *testing.T) {
	client := testClient(t)
	ctx := context.Background()

	accessKeyId, secretAccessKey, roleArn, externalId := getAwsTestingCreds(t)

	t.Run("success aws access keys auth", func(t *testing.T) {
		options := ProviderConfigurationCreateOptions{
			Account:              &Account{ID: defaultAccountID},
			Name:                 String("AWS_dev_account_us_east_1"),
			ProviderName:         String("aws"),
			ExportShellVariables: Bool(false),
			AwsAccessKey:         String(accessKeyId),
			AwsSecretKey:         String(secretAccessKey),
			AwsAccountType:       String("regular"),
			AwsCredentialsType:   String("access_keys"),
		}
		pcfg, err := client.ProviderConfigurations.Create(ctx, options)
		if err != nil {
			t.Fatal(err)
		}
		defer client.ProviderConfigurations.Delete(ctx, pcfg.ID)

		pcfg, err = client.ProviderConfigurations.Read(ctx, pcfg.ID)
		require.NoError(t, err)

		assert.Equal(t, options.Account.ID, pcfg.Account.ID)
		assert.Equal(t, *options.Name, pcfg.Name)
		assert.Equal(t, *options.ProviderName, pcfg.ProviderName)
		assert.Equal(t, *options.ExportShellVariables, pcfg.ExportShellVariables)
		assert.Equal(t, *options.AwsAccessKey, pcfg.AwsAccessKey)
		assert.Equal(t, *options.AwsAccountType, pcfg.AwsAccountType)
		assert.Equal(t, *options.AwsCredentialsType, pcfg.AwsCredentialsType)
		assert.Equal(t, "", pcfg.AwsSecretKey)
	})

	t.Run("success aws role delegation auth service entity", func(t *testing.T) {
		options := ProviderConfigurationCreateOptions{
			Account:              &Account{ID: defaultAccountID},
			Name:                 String("AWS_dev_account_us_east_1"),
			ProviderName:         String("aws"),
			ExportShellVariables: Bool(false),
			AwsAccountType:       String("regular"),
			AwsCredentialsType:   String("role_delegation"),
			AwsTrustedEntityType: String("aws_service"),
			AwsRoleArn:           String(roleArn),
			AwsExternalId:        String(externalId),
		}
		pcfg, err := client.ProviderConfigurations.Create(ctx, options)
		if err != nil {
			t.Fatal(err)
		}
		defer client.ProviderConfigurations.Delete(ctx, pcfg.ID)

		pcfg, err = client.ProviderConfigurations.Read(ctx, pcfg.ID)
		require.NoError(t, err)

		assert.Equal(t, options.Account.ID, pcfg.Account.ID)
		assert.Equal(t, *options.Name, pcfg.Name)
		assert.Equal(t, *options.ProviderName, pcfg.ProviderName)
		assert.Equal(t, *options.ExportShellVariables, pcfg.ExportShellVariables)
		assert.Equal(t, *options.AwsAccountType, pcfg.AwsAccountType)
		assert.Equal(t, *options.AwsCredentialsType, pcfg.AwsCredentialsType)
		assert.Equal(t, *options.AwsTrustedEntityType, pcfg.AwsTrustedEntityType)
		assert.Equal(t, *options.AwsRoleArn, pcfg.AwsRoleArn)
		assert.Equal(t, *options.AwsExternalId, pcfg.AwsExternalId)

	})

	t.Run("success aws role delegation auth account entity", func(t *testing.T) {
		options := ProviderConfigurationCreateOptions{
			Account:              &Account{ID: defaultAccountID},
			Name:                 String("AWS_dev_account_us_east_1"),
			ProviderName:         String("aws"),
			ExportShellVariables: Bool(false),
			AwsAccountType:       String("regular"),
			AwsCredentialsType:   String("role_delegation"),
			AwsTrustedEntityType: String("aws_account"),
			AwsAccessKey:         String(accessKeyId),
			AwsSecretKey:         String(secretAccessKey),
			AwsRoleArn:           String(roleArn),
			AwsExternalId:        String(externalId),
		}
		pcfg, err := client.ProviderConfigurations.Create(ctx, options)
		if err != nil {
			t.Fatal(err)
		}
		defer client.ProviderConfigurations.Delete(ctx, pcfg.ID)

		pcfg, err = client.ProviderConfigurations.Read(ctx, pcfg.ID)
		require.NoError(t, err)

		assert.Equal(t, options.Account.ID, pcfg.Account.ID)
		assert.Equal(t, *options.Name, pcfg.Name)
		assert.Equal(t, *options.ProviderName, pcfg.ProviderName)
		assert.Equal(t, *options.ExportShellVariables, pcfg.ExportShellVariables)
		assert.Equal(t, *options.AwsAccountType, pcfg.AwsAccountType)
		assert.Equal(t, *options.AwsCredentialsType, pcfg.AwsCredentialsType)
		assert.Equal(t, *options.AwsTrustedEntityType, pcfg.AwsTrustedEntityType)
		assert.Equal(t, *options.AwsAccessKey, pcfg.AwsAccessKey)
		assert.Equal(t, "", pcfg.AwsSecretKey)
		assert.Equal(t, *options.AwsRoleArn, pcfg.AwsRoleArn)
		assert.Equal(t, *options.AwsExternalId, pcfg.AwsExternalId)
	})
}

func TestProviderConfigurationCreateAzuerm(t *testing.T) {
	client := testClient(t)
	ctx := context.Background()

	t.Run("success azurerm", func(t *testing.T) {
		options := ProviderConfigurationCreateOptions{
			Account:               &Account{ID: defaultAccountID},
			Name:                  String("azurerm dev"),
			ProviderName:          String("azurerm"),
			ExportShellVariables:  Bool(false),
			AzurermClientId:       String("my-client-id"),
			AzurermClientSecret:   String("my-client-secret"),
			AzurermSubscriptionId: String("my-subscription-id"),
			AzurermTenantId:       String("my-azurerm-tenant-id"),
		}
		pcfg, err := client.ProviderConfigurations.Create(ctx, options)
		if err != nil {
			t.Fatal(err)
		}
		defer client.ProviderConfigurations.Delete(ctx, pcfg.ID)

		pcfg, err = client.ProviderConfigurations.Read(ctx, pcfg.ID)
		require.NoError(t, err)

		assert.Equal(t, options.Account.ID, pcfg.Account.ID)
		assert.Equal(t, *options.Name, pcfg.Name)
		assert.Equal(t, *options.ProviderName, pcfg.ProviderName)
		assert.Equal(t, *options.ExportShellVariables, pcfg.ExportShellVariables)
		assert.Equal(t, *options.AzurermClientId, pcfg.AzurermClientId)
		assert.Equal(t, "", pcfg.AzurermClientSecret)
		assert.Equal(t, *options.AzurermSubscriptionId, pcfg.AzurermSubscriptionId)
		assert.Equal(t, *options.AzurermTenantId, pcfg.AzurermTenantId)
	})
}

func TestProviderConfigurationCreateGoogle(t *testing.T) {
	client := testClient(t)
	ctx := context.Background()

<<<<<<< HEAD
	credentials, project := getGoogleTestingCreds(t)

=======
>>>>>>> d5140198
	t.Run("success google", func(t *testing.T) {
		options := ProviderConfigurationCreateOptions{
			Account:              &Account{ID: defaultAccountID},
			Name:                 String("google_dev_project"),
			ProviderName:         String("google"),
			ExportShellVariables: Bool(false),
			GoogleProject:        String(project),
			GoogleCredentials:    String(credentials),
		}
		pcfg, err := client.ProviderConfigurations.Create(ctx, options)
		if err != nil {
			t.Fatal(err)
		}
		defer client.ProviderConfigurations.Delete(ctx, pcfg.ID)

		pcfg, err = client.ProviderConfigurations.Read(ctx, pcfg.ID)
		require.NoError(t, err)

		assert.Equal(t, options.Account.ID, pcfg.Account.ID)
		assert.Equal(t, *options.Name, pcfg.Name)
		assert.Equal(t, *options.ProviderName, pcfg.ProviderName)
		assert.Equal(t, *options.ExportShellVariables, pcfg.ExportShellVariables)
		assert.Equal(t, *options.GoogleProject, pcfg.GoogleProject)
		assert.Equal(t, "", pcfg.GoogleCredentials)
	})
}

func TestProviderConfigurationRead(t *testing.T) {
	client := testClient(t)
	ctx := context.Background()

	t.Run("with parameters", func(t *testing.T) {
		configuration, removeConfiguration := createProviderConfiguration(
			t, client, "kubernetes", "kubernetes_dev",
		)
		defer removeConfiguration()

		optionsList := []ProviderConfigurationParameterCreateOptions{
			{
				Key:         String("config_path"),
				Sensitive:   Bool(false),
				Value:       String("~/.kube/config"),
				Description: String("A path to a kube config file."),
			},
			{
				Key:       String("client_certificate"),
				Sensitive: Bool(true),
				Value:     String("-----BEGIN CERTIFICATE-----\nMIIB9TCCAWACAQAwgbgxGTAXB"),
			},
			{
				Key:   String("host"),
				Value: String("my-host"),
			},
		}
		for _, option := range optionsList {
			_, err := client.ProviderConfigurationParameters.Create(
				ctx, configuration.ID, option,
			)
			require.NoError(t, err)
		}

		configuration, err := client.ProviderConfigurations.Read(ctx, configuration.ID)
		require.NoError(t, err)
		assert.Equal(t, len(optionsList), len(configuration.Parameters))

		includedParameters := make(map[string]ProviderConfigurationParameter)
		for _, p := range configuration.Parameters {
			includedParameters[p.Key] = *p
		}

		for _, option := range optionsList {
			includedParameter := includedParameters[*option.Key]
			assert.Equal(t, *option.Key, includedParameter.Key)
			var description string
			if option.Description != nil {
				description = *option.Description
			}
			assert.Equal(t, description, includedParameter.Description)
			assert.Equal(t, option.Sensitive != nil && *option.Sensitive, includedParameter.Sensitive)
		}
	})
}

func TestProviderConfigurationList(t *testing.T) {
	client := testClient(t)
	ctx := context.Background()

	t.Run("filtering", func(t *testing.T) {
		type providerTestingData struct {
			Name         string
			ProviderName string
		}
		providerTestingDataSet := []providerTestingData{
			{Name: "kubernetes_prod_us_east_1", ProviderName: "kubernetes"},
			{Name: "kubernetes_prod_us_east_2", ProviderName: "kubernetes"},
			{Name: "kubernetes_dev_us_east1", ProviderName: "kubernetes"},
			{Name: "consul_prod_us_west1_b", ProviderName: "consul"},
		}

		for _, providerData := range providerTestingDataSet {
			_, removeConfiguration := createProviderConfiguration(
				t, client, providerData.ProviderName, providerData.Name,
			)

			defer removeConfiguration()
		}

		requestOptions := ProviderConfigurationsListOptions{
			Filter: &ProviderConfigurationFilter{
				ProviderName: "kubernetes",
				Name:         "like:_prod_",
			},
		}
		configurationsList, err := client.ProviderConfigurations.List(ctx, requestOptions)

		require.NoError(t, err)
		assert.Equal(t, 2, len(configurationsList.Items))

		var resultNames []string
		for _, configuration := range configurationsList.Items {
			resultNames = append(resultNames, configuration.Name)
		}
		assert.Contains(t, resultNames, "kubernetes_prod_us_east_1")
		assert.Contains(t, resultNames, "kubernetes_prod_us_east_2")
	})
}

func TestProviderConfigurationUpdateAws(t *testing.T) {
	client := testClient(t)
	ctx := context.Background()

	accessKeyId, secretAccessKey, roleArn, externalId := getAwsTestingCreds(t)

	t.Run("success aws", func(t *testing.T) {
		createOptions := ProviderConfigurationCreateOptions{
			Account:              &Account{ID: defaultAccountID},
			Name:                 String("AWS_dev_account_us_east_1"),
			ProviderName:         String("aws"),
			ExportShellVariables: Bool(false),
			AwsAccountType:       String("regular"),
			AwsCredentialsType:   String("role_delegation"),
			AwsTrustedEntityType: String("aws_service"),
			AwsRoleArn:           String(roleArn),
			AwsExternalId:        String(externalId),
		}
		configuration, err := client.ProviderConfigurations.Create(ctx, createOptions)
		if err != nil {
			t.Fatal(err)
		}
		defer client.ProviderConfigurations.Delete(ctx, configuration.ID)

		updateOptions := ProviderConfigurationUpdateOptions{
			Name:                 String("aws_dev_us_east_2"),
			ExportShellVariables: Bool(true),
			AwsAccountType:       String("regular"),
			AwsCredentialsType:   String("role_delegation"),
			AwsTrustedEntityType: String("aws_account"),
			AwsAccessKey:         String(accessKeyId),
			AwsSecretKey:         String(secretAccessKey),
			AwsRoleArn:           String(roleArn),
			AwsExternalId:        String(externalId),
		}
		updatedConfiguration, err := client.ProviderConfigurations.Update(
			ctx, configuration.ID, updateOptions,
		)
		require.NoError(t, err)
		assert.Equal(t, *updateOptions.Name, updatedConfiguration.Name)
		assert.Equal(t, *updateOptions.ExportShellVariables, updatedConfiguration.ExportShellVariables)
		assert.Equal(t, *updateOptions.AwsCredentialsType, updatedConfiguration.AwsCredentialsType)
		assert.Equal(t, *updateOptions.AwsTrustedEntityType, updatedConfiguration.AwsTrustedEntityType)
		assert.Equal(t, *updateOptions.AwsAccessKey, updatedConfiguration.AwsAccessKey)
		assert.Equal(t, *updateOptions.AwsRoleArn, updatedConfiguration.AwsRoleArn)
		assert.Equal(t, *updateOptions.AwsExternalId, updatedConfiguration.AwsExternalId)
	})
}

func TestProviderConfigurationUpdateAzurerm(t *testing.T) {
	client := testClient(t)
	ctx := context.Background()

	t.Run("success azurerm", func(t *testing.T) {
		configuration, removeConfiguration := createProviderConfiguration(
			t, client, "azurerm", "azurerm_dev",
		)
		defer removeConfiguration()

		options := ProviderConfigurationUpdateOptions{
			Name:                  String("azure_dev2"),
			ExportShellVariables:  Bool(true),
			AzurermClientId:       String("my-client-id"),
			AzurermClientSecret:   String("my-client-secret-"),
			AzurermSubscriptionId: String("my-subscription-id"),
			AzurermTenantId:       String("my-tenant-id"),
		}
		updatedConfiguration, err := client.ProviderConfigurations.Update(
			ctx, configuration.ID, options,
		)
		require.NoError(t, err)
		assert.Equal(t, *options.Name, updatedConfiguration.Name)
		assert.Equal(t, *options.ExportShellVariables, updatedConfiguration.ExportShellVariables)
		assert.Equal(t, *options.AzurermClientId, updatedConfiguration.AzurermClientId)
		assert.Equal(t, "", updatedConfiguration.AzurermClientSecret)
		assert.Equal(t, *options.AzurermSubscriptionId, updatedConfiguration.AzurermSubscriptionId)
		assert.Equal(t, *options.AzurermTenantId, updatedConfiguration.AzurermTenantId)
	})
<<<<<<< HEAD

=======
>>>>>>> d5140198
}

func TestProviderConfigurationUpdateGoogle(t *testing.T) {
	client := testClient(t)
	ctx := context.Background()

<<<<<<< HEAD
	credentials, project := getGoogleTestingCreds(t)

=======
>>>>>>> d5140198
	t.Run("success google", func(t *testing.T) {
		createOptions := ProviderConfigurationCreateOptions{
			Account:              &Account{ID: defaultAccountID},
			Name:                 String("google_dev_project"),
			ProviderName:         String("google"),
			ExportShellVariables: Bool(false),
			GoogleProject:        String(project),
			GoogleCredentials:    String(credentials),
		}
		configuration, err := client.ProviderConfigurations.Create(ctx, createOptions)
		if err != nil {
			t.Fatal(err)
		}
		defer client.ProviderConfigurations.Delete(ctx, configuration.ID)

		updateOptions := ProviderConfigurationUpdateOptions{
			Name:                 String("google_dev2"),
			ExportShellVariables: Bool(true),
			GoogleProject:        String(project),
			GoogleCredentials:    String(credentials),
		}
		updatedConfiguration, err := client.ProviderConfigurations.Update(
			ctx, configuration.ID, updateOptions,
		)
		require.NoError(t, err)
		assert.Equal(t, *updateOptions.Name, updatedConfiguration.Name)
		assert.Equal(t, *updateOptions.ExportShellVariables, updatedConfiguration.ExportShellVariables)
		assert.Equal(t, *updateOptions.GoogleProject, updatedConfiguration.GoogleProject)
		assert.Equal(t, "", updatedConfiguration.GoogleCredentials)
	})
}

func TestProviderConfigurationDelete(t *testing.T) {
	client := testClient(t)
	ctx := context.Background()

	configuration, _ := createProviderConfiguration(t, client, "aws", "aws_dev_us_east_1")

	t.Run("success", func(t *testing.T) {
		err := client.ProviderConfigurations.Delete(ctx, configuration.ID)
		require.NoError(t, err)

		// Try loading the configuration - it should fail.
		_, err = client.ProviderConfigurations.Read(ctx, configuration.ID)
		assert.Equal(
			t,
			ResourceNotFoundError{
				Message: fmt.Sprintf("ProviderConfiguration with ID '%s' not found or user unauthorized", configuration.ID),
			}.Error(),
			err.Error(),
		)
	})
}<|MERGE_RESOLUTION|>--- conflicted
+++ resolved
@@ -10,14 +10,16 @@
 	"github.com/stretchr/testify/require"
 )
 
-<<<<<<< HEAD
 func getGoogleTestingCreds(t *testing.T) (credentials, project string) {
 	credentials = os.Getenv("TEST_GOOGLE_CREDENTIALS")
 	project = os.Getenv("TEST_GOOGLE_PROJECT")
 	if len(credentials) == 0 ||
 		len(project) == 0 {
 		t.Skip("Please set TEST_GOOGLE_CREDENTIALS, TEST_GOOGLE_PROJECT env variables to run this test.")
-=======
+	}
+	return
+}
+
 func getAwsTestingCreds(t *testing.T) (accessKeyId, secretAccessKey, roleArn, externalId string) {
 	accessKeyId = os.Getenv("TEST_AWS_ACCESS_KEY")
 	secretAccessKey = os.Getenv("TEST_AWS_SECRET_KEY")
@@ -28,7 +30,6 @@
 		len(roleArn) == 0 ||
 		len(externalId) == 0 {
 		t.Skip("Please set TEST_AWS_ACCESS_KEY, TEST_AWS_SECRET_KEY, TEST_AWS_ROLE_ARN and TEST_AWS_EXTERNAL_ID env variables to run this test.")
->>>>>>> d5140198
 	}
 	return
 }
@@ -178,11 +179,8 @@
 	client := testClient(t)
 	ctx := context.Background()
 
-<<<<<<< HEAD
 	credentials, project := getGoogleTestingCreds(t)
 
-=======
->>>>>>> d5140198
 	t.Run("success google", func(t *testing.T) {
 		options := ProviderConfigurationCreateOptions{
 			Account:              &Account{ID: defaultAccountID},
@@ -388,21 +386,14 @@
 		assert.Equal(t, *options.AzurermSubscriptionId, updatedConfiguration.AzurermSubscriptionId)
 		assert.Equal(t, *options.AzurermTenantId, updatedConfiguration.AzurermTenantId)
 	})
-<<<<<<< HEAD
-
-=======
->>>>>>> d5140198
 }
 
 func TestProviderConfigurationUpdateGoogle(t *testing.T) {
 	client := testClient(t)
 	ctx := context.Background()
 
-<<<<<<< HEAD
 	credentials, project := getGoogleTestingCreds(t)
 
-=======
->>>>>>> d5140198
 	t.Run("success google", func(t *testing.T) {
 		createOptions := ProviderConfigurationCreateOptions{
 			Account:              &Account{ID: defaultAccountID},
